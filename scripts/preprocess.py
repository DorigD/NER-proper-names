import json
import shutil
import random
from transformers import AutoTokenizer
from datasets import Dataset
import os
from utils.config import DATA_DIR, LABELS, AVOIDED_symbols

# Load RoBERTa tokenizer with add_prefix_space=True
MODEL_NAME = "roberta-base"
tokenizer = AutoTokenizer.from_pretrained(MODEL_NAME, add_prefix_space=True)

def split_text_into_manageable_chunks(data, max_tokens=100):
    """Split text using punctuation when possible, fallback to fixed chunks"""
    new_data = []
    
    # Common sentence ending punctuation
    sentence_endings = [".", "!", "?", ";", ":", "\n"]
    
    for example in data:
        tokens = example["tokens"]
        ner_tags = example["ner_tags"]
        
        # Skip if already smaller than max size
        if len(tokens) <= max_tokens:
            new_data.append(example)
            continue
            
        # Find potential break points
        break_points = [0]  # Start with beginning
        
        for i, token in enumerate(tokens):
            if token in sentence_endings:
                break_points.append(i + 1)
                
        # Always include end
        if break_points[-1] != len(tokens):
            break_points.append(len(tokens))
            
        # Create chunks between break points, further splitting if needed
        for i in range(len(break_points) - 1):
            start = break_points[i]
            end = break_points[i + 1]
            
            # If chunk is too big, split further
            if end - start > max_tokens:
                # Split into smaller chunks
                for j in range(start, end, max_tokens // 2):
                    sub_end = min(j + max_tokens, end)
                    new_data.append({
                        "tokens": tokens[j:sub_end],
                        "ner_tags": ner_tags[j:sub_end]
                    })
            else:
                # Use the natural break
                new_data.append({
                    "tokens": tokens[start:end],
                    "ner_tags": ner_tags[start:end]
                })
    
    return new_data

def load_dataset(json_path):
    """Load dataset from a JSON file."""
    with open(json_path, "r", encoding="utf-8") as file:
        data = json.load(file)
    return data

def fix_bio_sequences(data):
    """
    Fix invalid BIO sequences by converting I-PERSON tags to B-PERSON tags 
    when they don't follow a B-PERSON or I-PERSON tag.
    """
    fixed_data = []
    
    for example in data:
        fixed_tags = example["ner_tags"].copy()
        tokens = example["tokens"]
        
        for i in range(len(fixed_tags)):
            # If current tag is I-PERSON
            if fixed_tags[i] == LABELS["I-PERSON"]:
                # Check if it's the first token or previous token was not a PERSON entity
                if i == 0 or (fixed_tags[i-1] != LABELS["B-PERSON"] and fixed_tags[i-1] != LABELS["I-PERSON"]):
                    # Convert to B-PERSON
                    fixed_tags[i] = LABELS["B-PERSON"]
        
        fixed_data.append({
            "tokens": tokens,
            "ner_tags": fixed_tags
        })
    
    return fixed_data

def tokenize_and_align_labels(examples):
    """Tokenize text and align NER labels with subword tokens."""
    tokenized_inputs = tokenizer(
        examples["tokens"], truncation=True, is_split_into_words=True
    )

    labels = []
    for i, label in enumerate(examples["ner_tags"]):
        word_ids = tokenized_inputs.word_ids(batch_index=i)  # Map tokens to words
        aligned_labels = []
        prev_word_id = None
        for word_id in word_ids:
            if word_id is None:
                aligned_labels.append(-100)  # Ignore padding tokens
            elif word_id != prev_word_id:
                # Check if the token is a standalone avoided symbol
                token = examples["tokens"][i][word_id]
                # Ensure we're comparing with a string, not a list
                if isinstance(token, str) and token in AVOIDED_symbols:
                    aligned_labels.append(LABELS["O"])  # Force "O" label for avoided symbols
                else:
                    aligned_labels.append(label[word_id])  # First subword gets the label
            else:
                # Subsequent subwords of B-PERSON should be I-PERSON
                if label[prev_word_id] == LABELS["B-PERSON"]:
                    aligned_labels.append(LABELS["I-PERSON"])
                # Subsequent subwords of I-PERSON remain I-PERSON
                else:
                    aligned_labels.append(label[prev_word_id])
            prev_word_id = word_id
        labels.append(aligned_labels)

    tokenized_inputs["labels"] = labels
    return tokenized_inputs

def augment_dataset(dataset, augmentation_factor=0.3):
    """
    Augment dataset with entity substitution techniques.
    
    Args:
        dataset: Dataset to augment
        augmentation_factor: Ratio of new examples to generate (relative to original size)
    
    Returns:
        Augmented dataset with original and new examples
    """
    # Extract all person entities from dataset for substitution
    person_entities = {}  # Will store {entity_type: [list of entities]}
    
    print("Collecting entities for augmentation...")
    
    # First pass: collect all entities
    for example in dataset:
        tokens = example["tokens"]
        tags = example["ner_tags"]
        
        i = 0
        while i < len(tags):
            # Check for B- tag (beginning of entity)
            if tags[i] == LABELS["B-PERSON"]:
                # Extract the entity
                entity_tokens = [tokens[i]]
                entity_type = "PERSON"
                j = i + 1
                
                # Continue until end of entity
                while j < len(tags) and tags[j] == LABELS["I-PERSON"]:
                    entity_tokens.append(tokens[j])
                    j += 1
                
                # Store the entity
                if entity_type not in person_entities:
                    person_entities[entity_type] = []
                person_entities[entity_type].append(entity_tokens)
                
                # Move to next token after this entity
                i = j
            else:
                i += 1
    
    # Check if we found any entities to work with
    if not person_entities or "PERSON" not in person_entities or len(person_entities["PERSON"]) <= 1:
        print("Warning: Not enough entities found for augmentation!")
        return dataset
        
    print(f"Found {len(person_entities.get('PERSON', []))} person entities for augmentation")
    
    # Determine number of examples to generate
    num_to_augment = int(len(dataset) * augmentation_factor)
    augmented_examples = []
    
    print(f"Generating {num_to_augment} augmented examples...")
    
    # Generate new examples through entity substitution
    for _ in range(num_to_augment):
        # Select a random example to augment
        example_idx = random.randint(0, len(dataset) - 1)
        example = dataset[example_idx]
        tokens = example["tokens"].copy()
        tags = example["ner_tags"].copy()
        
        # Find entity spans in this example
        entity_spans = []  # Will store (start_idx, end_idx, entity_type)
        i = 0
        while i < len(tags):
            if tags[i] == LABELS["B-PERSON"]:
                start_idx = i
                j = i + 1
                while j < len(tags) and tags[j] == LABELS["I-PERSON"]:
                    j += 1
                entity_spans.append((start_idx, j, "PERSON"))
                i = j
            else:
                i += 1
        
        # Skip if no entities to substitute
        if not entity_spans:
            continue
        
        # Choose a random entity to substitute
        span_idx = random.randint(0, len(entity_spans) - 1)
        start_idx, end_idx, entity_type = entity_spans[span_idx]
        
        # Find a different entity of the same type
        original_entity = tokens[start_idx:end_idx]
        candidates = [e for e in person_entities[entity_type] if e != original_entity]
        
        if not candidates:
            continue
            
        replacement = random.choice(candidates)
        
        # Create new example with substituted entity
        new_tokens = tokens[:start_idx] + replacement + tokens[end_idx:]
        new_tags = tags[:start_idx] + [LABELS["B-PERSON"]] + [LABELS["I-PERSON"]] * (len(replacement) - 1) + tags[end_idx:]
        
        augmented_examples.append({"tokens": new_tokens, "ner_tags": new_tags})
    
    print(f"Created {len(augmented_examples)} new examples through entity substitution")
    
    # Combine original dataset with augmented examples
    all_examples = dataset + augmented_examples
    
    return all_examples

def preprocess(json_path=os.path.join(DATA_DIR, "json", "result.json"), 
               save_path=os.path.join(DATA_DIR, "tokenized_train"),
               is_testing=False,
               ds_name="default",
               augment=True):
    """
    Preprocess dataset and save the tokenized version with train/validation/test splits.
    Also saves just the training split to a separate directory for accumulating training data.
    
    Args:
        json_path: Path to JSON file with NER data
        save_path: Path where to save the tokenized dataset
        is_testing: If True, all data will be placed in the test split for evaluation
        ds_name: Name to use when saving just the training split (default: "default")
        augment: Whether to apply data augmentation (default: True)
    """
    data = load_dataset(json_path)
    
    # Fix invalid BIO sequences
    data = fix_bio_sequences(data)
    
    # Split into manageable chunks
    data = split_text_into_manageable_chunks(data)
    
    # Add data filtering for better balance
    if not is_testing:
        person_examples = []
        non_person_examples = []
        
        for example in data:
            if any(tag in [LABELS["B-PERSON"], LABELS["I-PERSON"]] for tag in example["ner_tags"]):
                person_examples.append(example)
            else:
                non_person_examples.append(example)
        
        # Keep all person examples, but sample from non-person examples
        # Adjust ratio as needed: 2 means 2 non-person examples for each person example
        ratio = 3  
        non_person_count = min(len(person_examples) * ratio, len(non_person_examples))
        
        import random
        sampled_non_person = random.sample(non_person_examples, non_person_count)
        
        print(f"Data filtering: Keeping {len(person_examples)} examples with person entities")
        print(f"Data filtering: Sampling {non_person_count} from {len(non_person_examples)} examples without person entities")
        
        # Combine and shuffle
        balanced_data = person_examples + sampled_non_person
        random.shuffle(balanced_data)
        data = balanced_data
    
    # Create dataset from the data
    dataset = Dataset.from_list(data)
<<<<<<< HEAD
=======
    data = split_text_into_manageable_chunks(data)
    dataset = Dataset.from_list(data)
>>>>>>> a437301d
    
    # Create a DatasetDict with appropriate splits
    from datasets import DatasetDict
    
    if is_testing:
        # For testing/evaluation: put all data in the test split
        split_dataset = DatasetDict({
            "train": dataset.select(range(0, 0)),  # Empty dataset
            "validation": dataset.select(range(0, 0)),  # Empty dataset
            "test": dataset  # All data goes to test
        })
        print(f"Testing mode: All {len(dataset)} examples placed in the test split")
    else:
        # For standard training: split into train/validation/test
        # First create train and temp splits (80/20)
        train_temp_split = dataset.train_test_split(test_size=0.2, seed=42)
        
        # Then split temp into validation and test (50/50, or 10/10 of original)
        val_test_split = train_temp_split["test"].train_test_split(test_size=0.5, seed=42)
        
        # Create dataset dictionary
        split_dataset = DatasetDict({
            "train": train_temp_split["train"],
            "validation": val_test_split["train"],
            "test": val_test_split["test"]
        })
        
        # Apply data augmentation to training split only
        if augment:
            print("Applying data augmentation to training split...")
            augmented_train = augment_dataset(split_dataset["train"])
            split_dataset["train"] = Dataset.from_list(augmented_train)
            print(f"Training split size after augmentation: {len(split_dataset['train'])} examples")
        
        # Check for person entities in each split and print statistics
        for split_name, split_data in split_dataset.items():
            # Count person entities in this split
            person_count = 0
            total_examples = len(split_data)
            
            for example in split_data:
                contains_person = any(tag in [LABELS["B-PERSON"], LABELS["I-PERSON"]] 
                                    for tag in example["ner_tags"])
                if contains_person:
                    person_count += 1
                    
            print(f"{split_name} split: {person_count}/{total_examples} examples with person entities ({person_count/total_examples*100:.1f}%)")
            
            # Warning if no person entities in test or validation
            if person_count == 0 and split_name in ["test", "validation"]:
                print(f"WARNING: No person entities in {split_name} split! Consider re-running with a different seed.")
    
    # Tokenize all splits
    tokenized_dataset = split_dataset.map(tokenize_and_align_labels, batched=True)
    
    # Save the split and tokenized dataset
    if os.path.exists(save_path):
        try:
            # Use shutil.rmtree() for directories instead of os.remove()
            shutil.rmtree(save_path)
            print(f"Removed existing directory: {save_path}")
        except Exception as e:
            print(f"Warning: Could not remove existing directory: {e}")
    
    # Ensure parent directory exists
    os.makedirs(os.path.dirname(save_path), exist_ok=True)
    
    # Save the dataset
    tokenized_dataset.save_to_disk(save_path)
    print(f"Preprocessed dataset saved to {save_path}")
    
    # Save just the train split to ds folder with the provided name
    ds_path = os.path.join(DATA_DIR, "ds", f"{ds_name}")
    os.makedirs(os.path.join(DATA_DIR, "ds"), exist_ok=True)
    
    # Create a dataset with only the train split
    train_only_dataset = DatasetDict({"train": tokenized_dataset["train"]})
    
    # Check if dataset with this name already exists
    if os.path.exists(ds_path):
        try:
            # Load existing dataset
            existing_dataset = DatasetDict.load_from_disk(ds_path)
            # Combine existing train data with new train data
            combined_train = Dataset.concatenate([existing_dataset["train"], train_only_dataset["train"]])
            # Create new dataset with combined data
            train_only_dataset = DatasetDict({"train": combined_train})
            print(f"Added {len(tokenized_dataset['train'])} examples to existing dataset '{ds_name}'")
        except Exception as e:
            print(f"Warning: Could not append to existing dataset: {e}")
    
    # Save the train-only dataset
    train_only_dataset.save_to_disk(ds_path)
    print(f"Training split saved to {ds_path}")<|MERGE_RESOLUTION|>--- conflicted
+++ resolved
@@ -290,11 +290,8 @@
     
     # Create dataset from the data
     dataset = Dataset.from_list(data)
-<<<<<<< HEAD
-=======
     data = split_text_into_manageable_chunks(data)
     dataset = Dataset.from_list(data)
->>>>>>> a437301d
     
     # Create a DatasetDict with appropriate splits
     from datasets import DatasetDict
